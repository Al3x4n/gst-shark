--- conflicted
+++ resolved
@@ -67,13 +67,13 @@
 };
 
 static const gchar framerate_metadata_event[] = "event {\n\
-	name = framerate;\n\
-	id = %d;\n\
-	stream_id = %d;\n\
-	fields := struct {\n\
-		string padname;\n\
-		integer { size = 64; align = 8; signed = 0; encoding = none; base = 10; } _fps;\n\
-	};\n\
+    name = framerate;\n\
+    id = %d;\n\
+    stream_id = %d;\n\
+    fields := struct {\n\
+        string padname;\n\
+        integer { size = 64; align = 8; signed = 0; encoding = none; base = 10; } _fps;\n\
+    };\n\
 };\n\
 \n";
 
@@ -108,14 +108,9 @@
         pad_table->counter);
 #else
     gst_tracer_log_trace (gst_structure_new ("framerate",
-<<<<<<< HEAD
             "pad", G_TYPE_STRING, pad_table->fullname,
-            "fps", G_TYPE_INT, pad_table->counter, NULL));
-=======
-            "source-pad", G_TYPE_STRING, pad_table->fullname,
             "fps", G_TYPE_UINT, pad_table->counter, NULL));
 #endif
->>>>>>> 18672b48
     do_print_framerate_event (FPS_EVENT_ID, pad_table->fullname,
         pad_table->counter);
     pad_table->counter = 0;
@@ -260,7 +255,7 @@
 
 #ifdef GST_STABLE_RELEASE
   tr_framerate = gst_tracer_record_new ("framerate.class",
-      "source-pad", GST_TYPE_STRUCTURE, gst_structure_new ("scope",
+      "pad", GST_TYPE_STRUCTURE, gst_structure_new ("scope",
           "type", G_TYPE_GTYPE, G_TYPE_STRING,
           "related-to", GST_TYPE_TRACER_VALUE_SCOPE, GST_TRACER_VALUE_SCOPE_PAD,
           NULL),
@@ -272,8 +267,8 @@
           G_TYPE_UINT, 5000, NULL), NULL);
 #else
   gst_tracer_log_trace (gst_structure_new ("framerate.class",
-          "source-pad", GST_TYPE_STRUCTURE, gst_structure_new ("scope",
-              "related-to", G_TYPE_STRING, "Pad",
+          "pad", GST_TYPE_STRUCTURE, gst_structure_new ("scope",
+              "related-to", G_TYPE_STRING, "pad",
               NULL),
           "fps", GST_TYPE_STRUCTURE, gst_structure_new ("value",
               "type", G_TYPE_GTYPE, G_TYPE_UINT,
