lib_LTLIBRARIES = libgstshark-@GST_SHARK_API_VERSION@.la

libgstshark_@GST_SHARK_API_VERSION@_la_SOURCES = \
	gstdot.c \
        gstcpuusagecompute.c  

libgstshark_@GST_SHARK_API_VERSION@_la_CFLAGS = \
	$(GST_SHARK_OBJ_CFLAGS) \
	$(GST_CFLAGS) \
	$(GVC_CFLAGS)  \
	-DGST_USE_UNSTABLE_API \
	-Wno-undef

libgstshark_@GST_SHARK_API_VERSION@_la_LIBADD = \
	$(GST_SHARK_OBJ_LIBS) \
	$(GST_LIBS) \
	$(GVC_LIBS)

plugin_LTLIBRARIES = libgstsharktracers-@GST_SHARK_API_VERSION@.la

libgstsharktracers_@GST_SHARK_API_VERSION@_la_SOURCES = \
	gstsharktracers.c \
<<<<<<< HEAD
	gstgraphic.c
=======
        gstcpuusage.c 
>>>>>>> 7e122f18

libgstsharktracers_@GST_SHARK_API_VERSION@_la_CFLAGS = \
	$(GST_SHARK_OBJ_CFLAGS) \
	$(GST_CFLAGS) \
	-DGST_USE_UNSTABLE_API

libgstsharktracers_@GST_SHARK_API_VERSION@_la_LIBADD = \
	$(GST_SHARK_OBJ_LIBS) \
	$(GST_LIBS) \
<<<<<<< HEAD
	$(top_builddir)/plugins/tracers/libgstshark-@GST_SHARK_API_VERSION@.la 
=======
	libgstshark-@GST_SHARK_API_VERSION@.la
>>>>>>> 7e122f18

libgstsharktracers_@GST_SHARK_API_VERSION@_la_LDFLAGS = \
	$(GST_SHARK_PLUGIN_LDFLAGS)

libgstsharktracers_@GST_SHARK_API_VERSION@_la_LIBTOOLFLAGS = \
	$(GST_SHARK_PLUGIN_LIBTOOLFLAGS)

noinst_HEADERS = \
	gstdot.h \
<<<<<<< HEAD
	gstgraphic.h
=======
	gstcpuusage.h \
    gstcpuusagecompute.h

>>>>>>> 7e122f18

CLEANFILES = *.gcno *.gcda *.gcov *.gcov.out

%.c.gcov: .libs/libgstshark_@GST_SHARK_API_VERSION@_la-%.gcda %.c
	$(GCOV) -b -f -o $^ > $@.out

gcov: $(libgstshark_@GST_SHARK_API_VERSION@_la_SOURCES:=.gcov)
<|MERGE_RESOLUTION|>--- conflicted
+++ resolved
@@ -2,7 +2,7 @@
 
 libgstshark_@GST_SHARK_API_VERSION@_la_SOURCES = \
 	gstdot.c \
-        gstcpuusagecompute.c  
+    gstcpuusagecompute.c  
 
 libgstshark_@GST_SHARK_API_VERSION@_la_CFLAGS = \
 	$(GST_SHARK_OBJ_CFLAGS) \
@@ -20,11 +20,8 @@
 
 libgstsharktracers_@GST_SHARK_API_VERSION@_la_SOURCES = \
 	gstsharktracers.c \
-<<<<<<< HEAD
-	gstgraphic.c
-=======
-        gstcpuusage.c 
->>>>>>> 7e122f18
+	gstgraphic.c \
+    gstcpuusage.c
 
 libgstsharktracers_@GST_SHARK_API_VERSION@_la_CFLAGS = \
 	$(GST_SHARK_OBJ_CFLAGS) \
@@ -34,11 +31,7 @@
 libgstsharktracers_@GST_SHARK_API_VERSION@_la_LIBADD = \
 	$(GST_SHARK_OBJ_LIBS) \
 	$(GST_LIBS) \
-<<<<<<< HEAD
 	$(top_builddir)/plugins/tracers/libgstshark-@GST_SHARK_API_VERSION@.la 
-=======
-	libgstshark-@GST_SHARK_API_VERSION@.la
->>>>>>> 7e122f18
 
 libgstsharktracers_@GST_SHARK_API_VERSION@_la_LDFLAGS = \
 	$(GST_SHARK_PLUGIN_LDFLAGS)
@@ -48,13 +41,10 @@
 
 noinst_HEADERS = \
 	gstdot.h \
-<<<<<<< HEAD
-	gstgraphic.h
-=======
 	gstcpuusage.h \
-    gstcpuusagecompute.h
+    gstcpuusagecompute.h \
+    gstgraphic.h
 
->>>>>>> 7e122f18
 
 CLEANFILES = *.gcno *.gcda *.gcov *.gcov.out
 
