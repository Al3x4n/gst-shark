--- conflicted
+++ resolved
@@ -2,12 +2,8 @@
 
 libgstshark_@GST_SHARK_API_VERSION@_la_SOURCES = \
 	gstdot.c \
-<<<<<<< HEAD
 	gstcpuusagecompute.c \
 	gstproctimecompute.c
-=======
-	gstcpuusagecompute.c  
->>>>>>> a12a9d09
 
 libgstshark_@GST_SHARK_API_VERSION@_la_CFLAGS = \
 	$(GST_SHARK_OBJ_CFLAGS) \
@@ -27,13 +23,10 @@
 	gstsharktracers.c \
 	gstgraphic.c \
 	gstcpuusage.c \
-<<<<<<< HEAD
 	gstproctime.c \
 	gstinterlatency.c \
-    gstscheduletime.c
-=======
+    gstscheduletime.c \
 	gstframerate.c
->>>>>>> a12a9d09
 
 libgstsharktracers_@GST_SHARK_API_VERSION@_la_CFLAGS = \
 	$(GST_SHARK_OBJ_CFLAGS) \
@@ -56,15 +49,11 @@
 	gstcpuusage.h \
 	gstcpuusagecompute.h \
 	gstgraphic.h \
-<<<<<<< HEAD
 	gstproctime.h \
 	gstproctimecompute.h \
 	gstinterlatency.h \
-    gstscheduletime.h
-
-=======
+    gstscheduletime.h \
 	gstframerate.h
->>>>>>> a12a9d09
 
 CLEANFILES = *.gcno *.gcda *.gcov *.gcov.out
 
