/* GstShark - A Front End for GstTracer
 * Copyright (C) 2016 RidgeRun Engineering <michael.gruner@ridgerun.com>
 *
 * This file is part of GstShark.
 *
 * This library is free software; you can redistribute it and/or
 * modify it under the terms of the GNU Lesser General Public
 * License as published by the Free Software Foundation; either
 * version 2.1 of the License, or (at your option) any later version.
 * 
 * This library is distributed in the hope that it will be useful,
 * but WITHOUT ANY WARRANTY; without even the implied warranty of
 * MERCHANTABILITY or FITNESS FOR A PARTICULAR PURPOSE.  See the GNU
 * Lesser General Public License for more details.
 * 
 * You should have received a copy of the GNU Lesser General Public
 * License along with this library; if not, write to the Free Software
 * Foundation, Inc., 51 Franklin Street, Fifth Floor, Boston, MA  02110-1301  USA
 */

#ifdef HAVE_CONFIG_H
#  include "config.h"
#endif

#include <gst/gst.h>
<<<<<<< HEAD
#include "gstgraphic.h"
=======
#include "gstcpuusage.h"
>>>>>>> 7e122f18

static gboolean
plugin_init (GstPlugin * plugin)
{
<<<<<<< HEAD
  if (!gst_tracer_register (plugin, "graphic", gst_graphic_tracer_get_type ()))
    return FALSE;
=======
  if (!gst_tracer_register (plugin, "cpuusage",
          gst_cpuusage_tracer_get_type ())) {
    return FALSE;
  }

>>>>>>> 7e122f18

  return TRUE;
}

GST_PLUGIN_DEFINE (GST_VERSION_MAJOR, GST_VERSION_MINOR,
    gstsharktracers, "GstShark tracers", plugin_init, VERSION,
    GST_SHARK_LICENSE, PACKAGE_NAME, PACKAGE_URL);<|MERGE_RESOLUTION|>--- conflicted
+++ resolved
@@ -23,25 +23,19 @@
 #endif
 
 #include <gst/gst.h>
-<<<<<<< HEAD
 #include "gstgraphic.h"
-=======
 #include "gstcpuusage.h"
->>>>>>> 7e122f18
 
 static gboolean
 plugin_init (GstPlugin * plugin)
 {
-<<<<<<< HEAD
-  if (!gst_tracer_register (plugin, "graphic", gst_graphic_tracer_get_type ()))
-    return FALSE;
-=======
   if (!gst_tracer_register (plugin, "cpuusage",
           gst_cpuusage_tracer_get_type ())) {
     return FALSE;
   }
-
->>>>>>> 7e122f18
+  if (!gst_tracer_register (plugin, "graphic", gst_graphic_tracer_get_type ())) {
+    return FALSE;
+  }
 
   return TRUE;
 }
