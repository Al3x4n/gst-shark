/* GStreamer
 * Copyright (C) 2013 Stefan Sauer <ensonic@users.sf.net>
 * Copyright (C) 2016 RidgeRun Engineering <carlos.rodriguez@ridgerun.com>
 *
 * gstinterlatency.c: tracing module that logs processing latencies
 * stats between source and intermediate elements
 *
 * This file is part of GstShark.
 *
 * This library is free software; you can redistribute it and/or
 * modify it under the terms of the GNU Library General Public
 * License as published by the Free Software Foundation; either
 * version 2 of the License, or (at your option) any later version.
 *
 * This library is distributed in the hope that it will be useful,
 * but WITHOUT ANY WARRANTY; without even the implied warranty of
 * MERCHANTABILITY or FITNESS FOR A PARTICULAR PURPOSE.  See the GNU
 * Library General Public License for more details.
 *
 * You should have received a copy of the GNU Library General Public
 * License along with this library; if not, write to the
 * Free Software Foundation, Inc., 51 Franklin St, Fifth Floor,
 * Boston, MA 02110-1301, USA.
 */
/**
 * SECTION:gstinterlatency
 * @short_description: log processing latencies stats
 *
 * A tracing module that determines latencies between src and intermediate elements
 * by injecting custom events at sources and process them in the pads.
 */
/* TODO(ensonic): if there are two sources feeding into a mixer/muxer and later
 * we fan-out with tee and have two sinks, each sink would get all two events,
 * the later event would overwrite the former. Unfortunately when the buffer
 * arrives on the sink we don't know to which event it correlates. Better would
 * be to use the buffer meta in 1.0 instead of the event. Or we track a min/max
 * latency.
 */

#ifdef HAVE_CONFIG_H
#  include "config.h"
#endif

#include "gstinterlatency.h"
#include "gstctf.h"

GST_DEBUG_CATEGORY_STATIC (gst_interlatency_debug);
#define GST_CAT_DEFAULT gst_interlatency_debug

#define _do_init \
    GST_DEBUG_CATEGORY_INIT (gst_interlatency_debug, "interlatency", 0, "interlatency tracer");
#define gst_interlatency_tracer_parent_class parent_class
G_DEFINE_TYPE_WITH_CODE (GstInterLatencyTracer, gst_interlatency_tracer,
    GST_TYPE_TRACER, _do_init);

#ifdef EVAL
#define EVAL_TIME (10)
#endif

static GQuark latency_probe_id;
static GQuark latency_probe_pad;
static GQuark latency_probe_ts;

#ifdef GST_STABLE_RELEASE
static GstTracerRecord *tr_interlatency;
#endif

static const gchar interlatency_metadata_event[] = "event {\n\
	name = interlatency;\n\
	id = %d;\n\
	stream_id = %d;\n\
	fields := struct {\n\
		string src;\n\
		string element;\n\
		integer { size = 64; align = 8; signed = 0; encoding = none; base = 10; } _time;\n\
	};\n\
};\n\
\n";

/* data helpers */

/*
 * Get the element/bin owning the pad.
 *
 * in: a normal pad
 * out: the element
 *
 * in: a proxy pad
 * out: the element that contains the peer of the proxy
 *
 * in: a ghost pad
 * out: the bin owning the ghostpad
 */
/* TODO(ensonic): gst_pad_get_parent_element() would not work here, should we
 * add this as new api, e.g. gst_pad_find_parent_element();
 */
static GstElement *
get_real_pad_parent (GstPad * pad)
{
  GstObject *parent;

  if (!pad)
    return NULL;

  parent = GST_OBJECT_PARENT (pad);

  /* if parent of pad is a ghost-pad, then pad is a proxy_pad */
  if (parent && GST_IS_GHOST_PAD (parent)) {
    pad = GST_PAD_CAST (parent);
    parent = GST_OBJECT_PARENT (pad);
  }
  return GST_ELEMENT_CAST (parent);
}

/* hooks */

static void
log_latency (GstInterLatencyTracer * interlatency_tracer,
    const GstStructure * data, GstPad * sink_pad, guint64 sink_ts)
{
  GstPad *src_pad;
  guint64 src_ts;
  gchar *src, *sink;
  guint64 time;
  GString *time_string;

  gst_structure_id_get (data,
      latency_probe_pad, GST_TYPE_PAD, &src_pad,
      latency_probe_ts, G_TYPE_UINT64, &src_ts, NULL);

  src = g_strdup_printf ("%s_%s", GST_DEBUG_PAD_NAME (src_pad));
  sink = g_strdup_printf ("%s_%s", GST_DEBUG_PAD_NAME (sink_pad));

  time = GST_CLOCK_DIFF (src_ts, sink_ts);

<<<<<<< HEAD
  time_string = interlatency_tracer->time_string;
  g_string_printf (time_string, "%" GST_TIME_FORMAT, GST_TIME_ARGS (time));

  /* TODO(ensonic): report format is still unstable */
  gst_tracer_log_trace (gst_structure_new ("interlatency",
          "pad", G_TYPE_STRING, src,
          "pad", G_TYPE_STRING, sink, "time", G_TYPE_STRING, time_string->str,
          NULL));
=======

#ifdef GST_STABLE_RELEASE
  gst_tracer_record_log (tr_interlatency, src, sink, time);
#else
  /* TODO(ensonic): report format is still unstable */
  gst_tracer_log_trace (gst_structure_new ("latency",
          "src", G_TYPE_STRING, src,
          "element", G_TYPE_STRING, sink, "time", G_TYPE_INT64, time, NULL));
#endif
>>>>>>> 18672b48
  do_print_interlatency_event (INTERLATENCY_EVENT_ID, src, sink, time);

  g_free (src);
  g_free (sink);
}

static void
send_latency_probe (GstElement * parent, GstPad * pad, guint64 ts)
{
  if (parent && (!GST_IS_BIN (parent))) {
    GstEvent *latency_probe = gst_event_new_custom (GST_EVENT_CUSTOM_DOWNSTREAM,
        gst_structure_new_id (latency_probe_id,
            latency_probe_pad, GST_TYPE_PAD, pad,
            latency_probe_ts, G_TYPE_UINT64, ts,
            NULL));
    gst_pad_push_event (pad, latency_probe);
  }
}

static void
calculate_latency (GstInterLatencyTracer * interlatency_tracer,
    GstElement * parent, GstPad * pad, guint64 ts)
{

#ifdef EVAL
  if (ts > EVAL_TIME * GST_SECOND)
    return;
#endif

  if (parent && (!GST_IS_BIN (parent))) {
    GstEvent *ev = g_object_get_qdata ((GObject *) pad, latency_probe_id);

    log_latency (interlatency_tracer, gst_event_get_structure (ev), pad, ts);
    gst_event_unref (ev);
  }
}

static void
do_push_buffer_pre (GstTracer * self, guint64 ts, GstPad * pad)
{
  GstElement *parent = get_real_pad_parent (pad);
  GstInterLatencyTracer *interlatency_tracer;

  interlatency_tracer = GST_INTERLATENCY_TRACER_CAST (self);

  if (GST_OBJECT_FLAG_IS_SET (parent, GST_ELEMENT_FLAG_SOURCE))
    send_latency_probe (parent, pad, ts);
  else
    calculate_latency (interlatency_tracer, parent, pad, ts);
}

static void
do_pull_range_pre (GstTracer * self, guint64 ts, GstPad * pad)
{
  GstInterLatencyTracer *interlatency_tracer;

  GstPad *peer_pad = GST_PAD_PEER (pad);
  GstElement *parent_peer = get_real_pad_parent (peer_pad);

  interlatency_tracer = GST_INTERLATENCY_TRACER_CAST (self);

  if (GST_OBJECT_FLAG_IS_SET (parent_peer, GST_ELEMENT_FLAG_SOURCE))
    send_latency_probe (parent_peer, peer_pad, ts);
  else
    calculate_latency (interlatency_tracer, parent_peer, peer_pad, ts);
}

static void
do_push_buffer_post (GstTracer * self, guint64 ts, GstPad * pad)
{
  GstInterLatencyTracer *interlatency_tracer;
  GstPad *peer_pad = GST_PAD_PEER (pad);
  GstElement *parent_peer = get_real_pad_parent (peer_pad);

  interlatency_tracer = GST_INTERLATENCY_TRACER_CAST (self);

  if (GST_OBJECT_FLAG_IS_SET (parent_peer, GST_ELEMENT_FLAG_SINK))
    calculate_latency (interlatency_tracer, parent_peer, peer_pad, ts);
}

static void
do_pull_range_post (GstTracer * self, guint64 ts, GstPad * pad)
{
  GstInterLatencyTracer *interlatency_tracer;
  GstElement *parent = get_real_pad_parent (pad);

  interlatency_tracer = GST_INTERLATENCY_TRACER_CAST (self);
  if (GST_OBJECT_FLAG_IS_SET (parent, GST_ELEMENT_FLAG_SINK))
    calculate_latency (interlatency_tracer, parent, pad, ts);
}

static void
do_push_event_pre (GstTracer * self, guint64 ts, GstPad * pad, GstEvent * ev)
{
  GstPad *peer_pad = GST_PAD_PEER (pad);
  GstElement *parent = get_real_pad_parent (pad);
  GstElement *parent_peer = get_real_pad_parent (peer_pad);

  if (parent_peer && (!GST_IS_BIN (parent_peer)) &&
      !GST_OBJECT_FLAG_IS_SET (parent, GST_ELEMENT_FLAG_SOURCE)) {
    if (GST_EVENT_TYPE (ev) == GST_EVENT_CUSTOM_DOWNSTREAM) {
      const GstStructure *data = gst_event_get_structure (ev);

      if (gst_structure_get_name_id (data) == latency_probe_id) {
        /* store event and calculate latency when the buffer that follows
         * has been processed */
        g_object_set_qdata ((GObject *) pad, latency_probe_id,
            gst_event_ref (ev));
        if (GST_OBJECT_FLAG_IS_SET (parent_peer, GST_ELEMENT_FLAG_SINK))
          g_object_set_qdata ((GObject *) peer_pad, latency_probe_id,
              gst_event_ref (ev));
      }
    }
  }
}

/* tracer class */

static void
gst_interlatency_tracer_class_init (GstInterLatencyTracerClass * klass)
{
  latency_probe_id = g_quark_from_static_string ("latency_probe.id");
  latency_probe_pad = g_quark_from_static_string ("latency_probe.pad");
  latency_probe_ts = g_quark_from_static_string ("latency_probe.ts");

  /* announce trace formats */
  /* *INDENT-OFF* */
#ifdef GST_STABLE_RELEASE
  tr_interlatency = gst_tracer_record_new ("interlatency.class",
      "src", GST_TYPE_STRUCTURE, gst_structure_new ("scope",
	  "type", G_TYPE_GTYPE, G_TYPE_STRING,
          "related-to", GST_TYPE_TRACER_VALUE_SCOPE, GST_TRACER_VALUE_SCOPE_PAD,
          NULL),
      "element", GST_TYPE_STRUCTURE, gst_structure_new ("scope",
	  "type", G_TYPE_GTYPE, G_TYPE_STRING,
          "related-to", GST_TYPE_TRACER_VALUE_SCOPE, GST_TRACER_VALUE_SCOPE_PAD,
          NULL),
      "time", GST_TYPE_STRUCTURE, gst_structure_new ("value",
          "type", G_TYPE_GTYPE, G_TYPE_INT64,
          "description", G_TYPE_STRING,
              "Time it tooks for the buffer to go from src to each element [ns]",
          "flags", GST_TYPE_TRACER_VALUE_FLAGS, GST_TRACER_VALUE_FLAGS_AGGREGATED,
          "min", G_TYPE_INT64, G_GINT64_CONSTANT (0),
          "max", G_TYPE_INT64, G_MAXINT64,
          NULL),
      NULL);
#else
  gst_tracer_log_trace (gst_structure_new ("interlatency.class",
      "src", GST_TYPE_STRUCTURE, gst_structure_new ("scope",
          "related-to", G_TYPE_STRING, "pad", /* TODO: use genum */
          NULL),
      "element", GST_TYPE_STRUCTURE, gst_structure_new ("scope",
          "related-to", G_TYPE_STRING, "pad", /* TODO: use genum */
          NULL),
      "time", GST_TYPE_STRUCTURE, gst_structure_new ("value",
          "type", G_TYPE_GTYPE, G_TYPE_INT64,
          "description", G_TYPE_STRING,
<<<<<<< HEAD
              "time it took for the buffer to go from src to each element ns",
          "flags", G_TYPE_STRING, "aggregated",  /* TODO: use gflags */
          "min", G_TYPE_UINT64, G_GUINT64_CONSTANT (0),
          "max", G_TYPE_UINT64, G_MAXUINT64,
=======
              "Time it tooks for the buffer to go from src to each element [ns]",
          "flags", G_TYPE_STRING, "aggregated", /* TODO: use gflags */
          "min", G_TYPE_INT64, G_GINT64_CONSTANT (0),
          "max", G_TYPE_INT64, G_MAXINT64,
>>>>>>> 18672b48
          NULL),
      NULL));
#endif
  /* *INDENT-ON* */
}

static void
gst_interlatency_tracer_init (GstInterLatencyTracer * self)
{
  GstTracer *tracer = GST_TRACER (self);
  gchar *metadata_event;

  gst_tracing_register_hook (tracer, "pad-push-pre",
      G_CALLBACK (do_push_buffer_pre));
  gst_tracing_register_hook (tracer, "pad-push-list-pre",
      G_CALLBACK (do_push_buffer_pre));
  gst_tracing_register_hook (tracer, "pad-push-post",
      G_CALLBACK (do_push_buffer_post));
  gst_tracing_register_hook (tracer, "pad-push-list-post",
      G_CALLBACK (do_push_buffer_post));
  gst_tracing_register_hook (tracer, "pad-pull-range-pre",
      G_CALLBACK (do_pull_range_pre));
  gst_tracing_register_hook (tracer, "pad-pull-range-post",
      G_CALLBACK (do_pull_range_post));
  gst_tracing_register_hook (tracer, "pad-push-event-pre",
      G_CALLBACK (do_push_event_pre));

  self->time_string = g_string_new ("0:00:00.000000000 ");

  metadata_event =
      g_strdup_printf (interlatency_metadata_event, INTERLATENCY_EVENT_ID, 0);
  add_metadata_event_struct (metadata_event);
  g_free (metadata_event);
}<|MERGE_RESOLUTION|>--- conflicted
+++ resolved
@@ -66,14 +66,14 @@
 #endif
 
 static const gchar interlatency_metadata_event[] = "event {\n\
-	name = interlatency;\n\
-	id = %d;\n\
-	stream_id = %d;\n\
-	fields := struct {\n\
-		string src;\n\
-		string element;\n\
-		integer { size = 64; align = 8; signed = 0; encoding = none; base = 10; } _time;\n\
-	};\n\
+    name = interlatency;\n\
+    id = %d;\n\
+    stream_id = %d;\n\
+    fields := struct {\n\
+        string src;\n\
+        string element;\n\
+        integer { size = 64; align = 8; signed = 0; encoding = none; base = 10; } _time;\n\
+    };\n\
 };\n\
 \n";
 
@@ -133,26 +133,18 @@
 
   time = GST_CLOCK_DIFF (src_ts, sink_ts);
 
-<<<<<<< HEAD
   time_string = interlatency_tracer->time_string;
   g_string_printf (time_string, "%" GST_TIME_FORMAT, GST_TIME_ARGS (time));
 
+#ifdef GST_STABLE_RELEASE
+  gst_tracer_record_log (tr_interlatency, src, sink, time_string->str);
+#else
   /* TODO(ensonic): report format is still unstable */
   gst_tracer_log_trace (gst_structure_new ("interlatency",
           "pad", G_TYPE_STRING, src,
-          "pad", G_TYPE_STRING, sink, "time", G_TYPE_STRING, time_string->str,
-          NULL));
-=======
-
-#ifdef GST_STABLE_RELEASE
-  gst_tracer_record_log (tr_interlatency, src, sink, time);
-#else
-  /* TODO(ensonic): report format is still unstable */
-  gst_tracer_log_trace (gst_structure_new ("latency",
-          "src", G_TYPE_STRING, src,
-          "element", G_TYPE_STRING, sink, "time", G_TYPE_INT64, time, NULL));
-#endif
->>>>>>> 18672b48
+          "pad", G_TYPE_STRING, sink,
+          "time", G_TYPE_STRING, time_string->str, NULL));
+#endif
   do_print_interlatency_event (INTERLATENCY_EVENT_ID, src, sink, time);
 
   g_free (src);
@@ -282,45 +274,29 @@
   /* *INDENT-OFF* */
 #ifdef GST_STABLE_RELEASE
   tr_interlatency = gst_tracer_record_new ("interlatency.class",
-      "src", GST_TYPE_STRUCTURE, gst_structure_new ("scope",
-	  "type", G_TYPE_GTYPE, G_TYPE_STRING,
+      "pad", GST_TYPE_STRUCTURE, gst_structure_new ("scope",
+          "type", G_TYPE_GTYPE, G_TYPE_STRING,
           "related-to", GST_TYPE_TRACER_VALUE_SCOPE, GST_TRACER_VALUE_SCOPE_PAD,
           NULL),
-      "element", GST_TYPE_STRUCTURE, gst_structure_new ("scope",
-	  "type", G_TYPE_GTYPE, G_TYPE_STRING,
+      "pad", GST_TYPE_STRUCTURE, gst_structure_new ("scope",
+          "type", G_TYPE_GTYPE, G_TYPE_STRING,
           "related-to", GST_TYPE_TRACER_VALUE_SCOPE, GST_TRACER_VALUE_SCOPE_PAD,
           NULL),
-      "time", GST_TYPE_STRUCTURE, gst_structure_new ("value",
-          "type", G_TYPE_GTYPE, G_TYPE_INT64,
-          "description", G_TYPE_STRING,
-              "Time it tooks for the buffer to go from src to each element [ns]",
-          "flags", GST_TYPE_TRACER_VALUE_FLAGS, GST_TRACER_VALUE_FLAGS_AGGREGATED,
-          "min", G_TYPE_INT64, G_GINT64_CONSTANT (0),
-          "max", G_TYPE_INT64, G_MAXINT64,
+      "time", GST_TYPE_STRUCTURE, gst_structure_new ("scope",
+          "type", G_TYPE_GTYPE, G_TYPE_STRING,
+          "related-to", GST_TYPE_TRACER_VALUE_SCOPE, GST_TRACER_VALUE_SCOPE_PROCESS,
           NULL),
       NULL);
 #else
   gst_tracer_log_trace (gst_structure_new ("interlatency.class",
-      "src", GST_TYPE_STRUCTURE, gst_structure_new ("scope",
+      "pad", GST_TYPE_STRUCTURE, gst_structure_new ("scope",
           "related-to", G_TYPE_STRING, "pad", /* TODO: use genum */
           NULL),
-      "element", GST_TYPE_STRUCTURE, gst_structure_new ("scope",
+      "pad", GST_TYPE_STRUCTURE, gst_structure_new ("scope",
           "related-to", G_TYPE_STRING, "pad", /* TODO: use genum */
           NULL),
-      "time", GST_TYPE_STRUCTURE, gst_structure_new ("value",
-          "type", G_TYPE_GTYPE, G_TYPE_INT64,
-          "description", G_TYPE_STRING,
-<<<<<<< HEAD
-              "time it took for the buffer to go from src to each element ns",
-          "flags", G_TYPE_STRING, "aggregated",  /* TODO: use gflags */
-          "min", G_TYPE_UINT64, G_GUINT64_CONSTANT (0),
-          "max", G_TYPE_UINT64, G_MAXUINT64,
-=======
-              "Time it tooks for the buffer to go from src to each element [ns]",
-          "flags", G_TYPE_STRING, "aggregated", /* TODO: use gflags */
-          "min", G_TYPE_INT64, G_GINT64_CONSTANT (0),
-          "max", G_TYPE_INT64, G_MAXINT64,
->>>>>>> 18672b48
+      "time", GST_TYPE_STRUCTURE, gst_structure_new ("scope",
+          "related-to", G_TYPE_STRING, "process", /* TODO: use genum */
           NULL),
       NULL));
 #endif
