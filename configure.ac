--- conflicted
+++ resolved
@@ -6,11 +6,7 @@
 dnl releases only do Wall, git and prerelease does Werror too
 dnl
 AC_INIT([GstShark],
-<<<<<<< HEAD
-        [0.4.6.0],
-=======
         [0.4.6.1],
->>>>>>> daaee4a5
 	[https://github.com/RidgeRun/gst-shark],
 	[gst-shark],
 	[https://github.com/RidgeRun/gst-shark])
